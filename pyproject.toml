--- conflicted
+++ resolved
@@ -18,10 +18,7 @@
     "matplotlib",
     "reedsolo",
 ]
-<<<<<<< HEAD
 
-=======
->>>>>>> 8f0e47fb
 [project.scripts]
 genecoder = "src.cli:main"
 
