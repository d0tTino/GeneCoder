--- conflicted
+++ resolved
@@ -1,15 +1,5 @@
 import os
 import sys
-<<<<<<< HEAD
-=======
-from genecoder.gc_constrained_encoder import (
-    calculate_gc_content,
-    check_homopolymer_length,
-    get_max_homopolymer_length,
-    encode_gc_balanced,
-    decode_gc_balanced,
-)
->>>>>>> 610b4b02
 import pytest
 import re
 from unittest.mock import patch, call  # call is needed for checking multiple calls to a mock
