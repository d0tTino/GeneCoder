import pytest
import re
from unittest.mock import patch, call  # call is needed for checking multiple calls to a mock

<<<<<<< HEAD
=======
from genecoder.encoders import encode_base4_direct  # noqa: E402

SRC_PATH = os.path.abspath(os.path.join(os.path.dirname(__file__), '..', 'src'))
if SRC_PATH not in sys.path:
    sys.path.insert(0, SRC_PATH)

>>>>>>> f26255c4
from genecoder.gc_constrained_encoder import (  # noqa: E402
    calculate_gc_content,
    check_homopolymer_length,
    get_max_homopolymer_length,
    encode_gc_balanced,
    decode_gc_balanced
)

# Test cases for calculate_gc_content
@pytest.mark.parametrize("sequence, expected_gc", [
    ("", 0.0),
    ("ATATAT", 0.0),
    ("GCGCGC", 1.0),
    ("AGCT", 0.5),
    ("GATTACA", 2/7), # GC count is 2 of 7 characters
    ("AGCX", 0.5),  # X counted in length but not GC -> 2 GC over 4
    ("agct", 0.5), # Test lowercase
    ("G", 1.0),
    ("A", 0.0),
    ("GGG", 1.0),
    ("AAA", 0.0),
    ("GATTACA", 2/7),  # More precise GC value
    ("N", 0.0), # Non-ATCG char
    ("GN", 0.5), # One G, one N
    ("AGCTN", 0.4) # 2 GC (G,C) / 5 total (A,G,C,T,N)
])
def test_calculate_gc_content(sequence, expected_gc):
    # Note: The behavior for non-ATCG characters depends on the implementation.
    # The current implementation counts them in the length but not in GC.
    # For "AGCX", gc_count is 1 (G), len is 4. Result 0.25.
    # For "GN", gc_count is 1 (G), len is 2. Result 0.5.
    # For "AGCTN", gc_count is 2 (G,C), len is 5. Result 0.4.
    assert calculate_gc_content(sequence) == pytest.approx(expected_gc)

# Test cases for check_homopolymer_length
@pytest.mark.parametrize("sequence, max_len, expected_bool", [
    ("", 3, False),
    ("AGCT", 1, False),
    ("AAAGGG", 3, False),
    ("AAAGGGCCC", 3, False),
    ("AAAA", 3, True), # AAAA violates max_len=3
    ("GGGG", 3, True), # GGGG violates max_len=3
    ("CCCAAAATTTTGGGG", 3, True), # TTTT violates
    ("AAGG", 1, True), # AA violates max_len=1
    ("AGCT", 2, False),
    ("AAATTTCCCGGG", 3, False),
    ("AAATTTCCCGGG", 2, True), # AAA violates
    ("GATTACA", 1, True),
    ("GATTACCA", 1, True), # CC violates
    ("aaaatttt", 3, True), # Lowercase test
])
def test_check_homopolymer_length(sequence, max_len, expected_bool):
    assert check_homopolymer_length(sequence, max_len) == expected_bool

# Test cases for get_max_homopolymer_length
@pytest.mark.parametrize("sequence, expected_len", [
    ("", 0),
    ("AGCT", 1),
    ("AAAGGGCCC", 3),
    ("AAAAGGGCC", 4), # AAAA
    ("AGGGGTC", 4),   # GGGG
    ("TTTTTT", 6),    # TTTTTT
    ("A", 1),
    ("GG", 2),
    ("AAABBCDDDDEFF", 4), # DDDD
    ("aaabbcddddeff", 4), # Lowercase
])
def test_get_max_homopolymer_length(sequence, expected_len):
    assert get_max_homopolymer_length(sequence) == expected_len

# Tests for encode_gc_balanced
@patch('genecoder.encoders.encode_base4_direct')
def test_encode_gc_balanced_meets_constraints(mock_encode_base4):
    dummy_data = b"test"
    initial_sequence = "ATGCATGC" # GC=0.5, max_homopolymer=1
    mock_encode_base4.return_value = initial_sequence

    target_gc_min = 0.4
    target_gc_max = 0.6
    max_homopolymer = 3

    result = encode_gc_balanced(dummy_data, target_gc_min, target_gc_max, max_homopolymer)

    assert result.startswith("0")
    assert result[1:] == initial_sequence
    mock_encode_base4.assert_called_once_with(dummy_data, add_parity=False)

@patch('genecoder.encoders.encode_base4_direct')
def test_encode_gc_balanced_violates_gc_uses_alternative(mock_encode_base4):
    dummy_data = b"test"
    inverted_dummy_data = bytes(b ^ 0xFF for b in dummy_data)
    
    initial_sequence = "AAAAAAAA" # GC=0.0 (violates 0.4-0.6), max_homopolymer=8
    alternative_sequence = "GCGCGCGC" # GC=1.0 (could also violate, but test inversion path)

    # Configure mock for two calls
    mock_encode_base4.side_effect = [initial_sequence, alternative_sequence]

    target_gc_min = 0.4
    target_gc_max = 0.6
    max_homopolymer = 3 # Initial sequence also violates this, but GC is checked first by current logic

    result = encode_gc_balanced(dummy_data, target_gc_min, target_gc_max, max_homopolymer)

    assert result.startswith("1")
    assert result[1:] == alternative_sequence
    assert mock_encode_base4.call_count == 2
    mock_encode_base4.assert_has_calls([
        call(dummy_data, add_parity=False),
        call(inverted_dummy_data, add_parity=False)
    ])

@patch('genecoder.encoders.encode_base4_direct')
def test_encode_gc_balanced_violates_homopolymer_uses_alternative(mock_encode_base4):
    dummy_data = b"test"
    inverted_dummy_data = bytes(b ^ 0xFF for b in dummy_data)

    initial_sequence = "ATGCATTTAAAA" # GC=0.5 (ok), but homopolymer AAAA (len 4)
    alternative_sequence = "GCTAGCTA"   # Assume this is fine

    mock_encode_base4.side_effect = [initial_sequence, alternative_sequence]

    target_gc_min = 0.4
    target_gc_max = 0.6
    max_homopolymer = 3 # Violated by initial_sequence

    result = encode_gc_balanced(dummy_data, target_gc_min, target_gc_max, max_homopolymer)

    assert result.startswith("1")
    assert result[1:] == alternative_sequence
    assert mock_encode_base4.call_count == 2
    mock_encode_base4.assert_has_calls([
        call(dummy_data, add_parity=False),
        call(inverted_dummy_data, add_parity=False)
    ])

# Tests for decode_gc_balanced
def test_decode_gc_balanced_no_inversion():
    original_data = b"test_data"
    payload_dna = encode_base4_direct(original_data)
    input_sequence = "0" + payload_dna

    # Optional constraint args are not used by current decode logic, but pass them for completeness
    result = decode_gc_balanced(
        input_sequence,
        expected_gc_min=0.4,
        expected_gc_max=0.6,
        expected_max_homopolymer=3,
    )

    assert result == original_data

def test_decode_gc_balanced_with_inversion():
    original_data = b"\x01\x02\x03\xff"
    inverted_data = bytes(b ^ 0xFF for b in original_data)
    payload_dna = encode_base4_direct(inverted_data)
    input_sequence = "1" + payload_dna

    result = decode_gc_balanced(input_sequence)

    assert result == original_data

@pytest.mark.parametrize("invalid_sequence, error_message_match", [
    ("", "Input DNA sequence is too short to decode (missing signal bit)."),
    ("0", "Input DNA sequence is too short (only signal bit found, no payload)."),
    ("1", "Input DNA sequence is too short (only signal bit found, no payload)."),
    ("2ATGC", "Invalid signal bit: '2'. Expected '0' or '1'."),
    ("AATGC", "Invalid signal bit: 'A'. Expected '0' or '1'."), # Another invalid signal bit
])
def test_decode_gc_balanced_error_cases(invalid_sequence, error_message_match):
    with pytest.raises(ValueError, match=re.escape(error_message_match)):
        decode_gc_balanced(invalid_sequence)

# A few more specific GC content test cases based on problem description
def test_calculate_gc_content_specific():
    assert calculate_gc_content("GATTACA") == pytest.approx(2/7)
    # The case "AGCX" with result 0.25 is already covered by parametrize if X is not A,T,C,G.
    # If 'X' was a typo for 'C', "AGCC" would be 0.75.
    # The current function counts 'X' in length, so GC=2 (G and C), total_len=4 -> 0.5.
    # The problem statement says "implicitly ignores non-ATCG characters by not counting them in the total or GC count"
    # This is a slight misinterpretation. It *does* count them in total length, but not in GC count.
    # Let's re-verify:
    # "AGCX" -> upper() -> "AGCX"
    # gc_count = "AGCX".count('G') + "AGCX".count('C') = 1 + 1 = 2 (if X was C) -> this is wrong
    # gc_count = "AGCX".upper().count('G') + "AGCX".upper().count('C')
    # If X is not C or G, then gc_count = 1 (for G). len("AGCX") = 4. So 1/4 = 0.25. This is what the code does.
    assert calculate_gc_content("AGCX") == 0.5  # Verified this behavior
    assert calculate_gc_content("AGC") == pytest.approx(2/3) # 0.666...

# A few more specific check_homopolymer_length cases
def test_check_homopolymer_length_specific():
    assert check_homopolymer_length("CCCAAAATTTTGGGG", 3)  # TTTT is > 3
    assert not check_homopolymer_length("AAAGGG", 3)  # Max length is 3, so it's ok
    assert check_homopolymer_length("AAAA", 3)  # Length 4 > 3
    assert check_homopolymer_length("GGGG", 3)  # Length 4 > 3
    assert check_homopolymer_length("AAGG", 1)  # AA violates max_len=1

# A few more specific get_max_homopolymer_length cases
def test_get_max_homopolymer_length_specific():
    assert get_max_homopolymer_length("AAAAGGGCC") == 4
    assert get_max_homopolymer_length("AGGGGTC") == 4
    assert get_max_homopolymer_length("TTTTTT") == 6
    assert get_max_homopolymer_length("GATTACA") == 2 # TT and AA

# Test for encode_gc_balanced when initial is fine, alternative might also be fine or not checked
@patch('genecoder.encoders.encode_base4_direct')
def test_encode_gc_balanced_initial_ok_alternative_not_used(mock_encode_base4):
    dummy_data = b"data"
    # Initial sequence: GC=0.5, max_hp=1. Both are fine.
    initial_seq = "AGCTAGCT" 
    mock_encode_base4.return_value = initial_seq

    result = encode_gc_balanced(dummy_data, target_gc_min=0.4, target_gc_max=0.6, max_homopolymer=2)
    
    assert result == "0" + initial_seq
    mock_encode_base4.assert_called_once_with(dummy_data, add_parity=False)

# Test for encode_gc_balanced when initial fails GC, alternative is used
@patch('genecoder.encoders.encode_base4_direct')
def test_encode_gc_balanced_initial_fails_gc_alternative_used(mock_encode_base4):
    dummy_data = b"data"
    inverted_dummy_data = bytes(b ^ 0xFF for b in dummy_data)
    # Initial sequence: GC=0.0 (fails 0.4-0.6), max_hp=8
    initial_seq = "AAAAAAAA" 
    # Alternative sequence: GC=1.0 (could also fail if range was tighter, but used for inversion path)
    alternative_seq = "CCCCCCCC" 
    
    mock_encode_base4.side_effect = [initial_seq, alternative_seq]
    
    result = encode_gc_balanced(dummy_data, target_gc_min=0.4, target_gc_max=0.6, max_homopolymer=3)
    
    assert result == "1" + alternative_seq
    assert mock_encode_base4.call_count == 2
    mock_encode_base4.assert_any_call(dummy_data, add_parity=False)
    mock_encode_base4.assert_any_call(inverted_dummy_data, add_parity=False)

# Test for encode_gc_balanced when initial fails homopolymer, alternative is used
@patch('genecoder.encoders.encode_base4_direct')
def test_encode_gc_balanced_initial_fails_homopolymer_alternative_used(mock_encode_base4):
    dummy_data = b"data"
    inverted_dummy_data = bytes(b ^ 0xFF for b in dummy_data)
    # Initial sequence: GC=0.5 (ok), max_hp=4 (fails max_homopolymer=3)
    initial_seq = "AGCTTTTT" 
    # Alternative sequence
    alternative_seq = "CGCGCGCG" 

    mock_encode_base4.side_effect = [initial_seq, alternative_seq]
    
    result = encode_gc_balanced(dummy_data, target_gc_min=0.4, target_gc_max=0.6, max_homopolymer=3)
    
    assert result == "1" + alternative_seq
    assert mock_encode_base4.call_count == 2
    mock_encode_base4.assert_any_call(dummy_data, add_parity=False)
    mock_encode_base4.assert_any_call(inverted_dummy_data, add_parity=False)

# Test decode_gc_balanced with empty payload (after signal bit)
def test_decode_gc_balanced_empty_payload():
    with pytest.raises(ValueError, match="Input DNA sequence is too short \(only signal bit found, no payload\)\."):
        decode_gc_balanced("0")
    with pytest.raises(ValueError, match="Input DNA sequence is too short \(only signal bit found, no payload\)\."):
        decode_gc_balanced("1")

# Test calculate_gc_content with sequence of non-standard characters only
def test_calculate_gc_content_non_standard_only():
    # If the sequence contains only non-ATCG characters, len(sequence) > 0 but gc_count = 0.
    # The current implementation of calculate_gc_content would return 0.0 / len(sequence) = 0.0.
    # If len(sequence) is 0, it returns 0.0.
    # If the sequence contains only N, X, etc. it should be 0.0.
    assert calculate_gc_content("NNN") == 0.0
    assert calculate_gc_content("XXX") == 0.0
    assert calculate_gc_content("NXC") == pytest.approx(1/3) # C is GC, N and X are not.

# Test check_homopolymer_length with max_len = 0 (should always be True if sequence is not empty)
@pytest.mark.parametrize("sequence, max_len, expected_bool", [
    ("A", 0, True),
    ("AG", 0, True), # Any character is a homopolymer of length 1, which is > 0
    ("", 0, False), # Empty sequence has no homopolymers
])
def test_check_homopolymer_length_max_len_zero(sequence, max_len, expected_bool):
    assert check_homopolymer_length(sequence, max_len) == expected_bool

# Test get_max_homopolymer_length with single character sequence
def test_get_max_homopolymer_length_single_char():
    assert get_max_homopolymer_length("A") == 1
    assert get_max_homopolymer_length("G") == 1

# Test encode_gc_balanced where both initial and alternative might fail (current logic picks alternative)
@patch('genecoder.encoders.encode_base4_direct')
def test_encode_gc_balanced_both_fail_picks_alternative(mock_encode_base4):
    dummy_data = b"test"
    inverted_dummy_data = bytes(b ^ 0xFF for b in dummy_data)
    
    initial_sequence = "AAAAAAAA" # Fails GC and Homopolymer
    alternative_sequence = "TTTTTTTT" # Also Fails GC and Homopolymer (but different seq)

    mock_encode_base4.side_effect = [initial_sequence, alternative_sequence]

    target_gc_min = 0.4
    target_gc_max = 0.6
    max_homopolymer = 3

    result = encode_gc_balanced(dummy_data, target_gc_min, target_gc_max, max_homopolymer)

    assert result.startswith("1") # Current logic always picks alternative if initial fails
    assert result[1:] == alternative_sequence
    assert mock_encode_base4.call_count == 2
    mock_encode_base4.assert_has_calls([
        call(dummy_data, add_parity=False),
        call(inverted_dummy_data, add_parity=False)
    ])

# Test decode_gc_balanced with optional arguments passed (though not used by current logic)
def test_decode_gc_balanced_with_optional_args():
    original_data = b"data"
    payload_dna = encode_base4_direct(original_data)
    input_sequence = "0" + payload_dna

    result = decode_gc_balanced(
        input_sequence,
        expected_gc_min=0.4,
        expected_gc_max=0.6,
        expected_max_homopolymer=3,
    )
    assert result == original_data

# Final check of GC content calculation for "AGCX"
# The problem statement said:
# "Test with a sequence that has a non-standard character (e.g., "AGCX") -
# this should ideally be handled by the function, either by ignoring X or raising an error.
# The current implementation of calculate_gc_content implicitly ignores non-ATCG characters
# by not counting them in the total or GC count. Verify this behavior."

# My interpretation was that `calculate_gc_content` counts X in the denominator (length)
# but not in the numerator (GC count). Let's re-verify.
# def calculate_gc_content(dna_sequence: str) -> float:
#     if not dna_sequence: return 0.0
#     gc_count = dna_sequence.upper().count('G') + dna_sequence.upper().count('C')
#     return gc_count / len(dna_sequence)
# For "AGCX":
#   dna_sequence.upper() -> "AGCX"
#   gc_count = "AGCX".count('G') + "AGCX".count('C') = 1 + 0 = 1 (assuming X is not C)
#   len(dna_sequence) = 4
#   Result: 1 / 4 = 0.25.
# This means X *is* counted in the total length.
# The original requirement "Verify this behavior" (of X being ignored in total) is
# actually verifying if the function does something it doesn't.
# The test `assert calculate_gc_content("AGCX") == 0.25` is correct for the current code.
# If the requirement was that "X" should be *completely* ignored (not in length either),
# then the expected for "AGCX" would be 1/3 (G over AGC).
# The current implementation is simpler and probably fine. The existing test for "AGCX" (expecting 0.25)
# correctly reflects the current behavior.

# The parametrized test for "AGCX" already covers this:
# ("AGCX", 0.25), # X is ignored in GC count, but included in length. GC=1 (G), len=4.
# This seems to correctly test the current behavior.
# The subtask description might have a slight misunderstanding of how "implicitly ignores" works here.
# It's ignored for the GC count (numerator) but not for the length (denominator).
# This seems fine.
<|MERGE_RESOLUTION|>--- conflicted
+++ resolved
@@ -2,22 +2,11 @@
 import re
 from unittest.mock import patch, call  # call is needed for checking multiple calls to a mock
 
-<<<<<<< HEAD
-=======
 from genecoder.encoders import encode_base4_direct  # noqa: E402
 
 SRC_PATH = os.path.abspath(os.path.join(os.path.dirname(__file__), '..', 'src'))
 if SRC_PATH not in sys.path:
     sys.path.insert(0, SRC_PATH)
-
->>>>>>> f26255c4
-from genecoder.gc_constrained_encoder import (  # noqa: E402
-    calculate_gc_content,
-    check_homopolymer_length,
-    get_max_homopolymer_length,
-    encode_gc_balanced,
-    decode_gc_balanced
-)
 
 # Test cases for calculate_gc_content
 @pytest.mark.parametrize("sequence, expected_gc", [
