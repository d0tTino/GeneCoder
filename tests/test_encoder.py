--- conflicted
+++ resolved
@@ -1,8 +1,6 @@
 import pytest
 
 import genecoder.encoders as encoder  # noqa: E402
-
-<<<<<<< HEAD
 
 def test_encode_empty():
     assert encoder.encode_base4(b"") == ""
@@ -87,111 +85,4 @@
         b"\xDE\xAD\xBE\xEF\xCA\xFE\xBA\xBE\x00\x11\x22\x33"
         b"\x44\x55\x66\x77\x88\x99\xAA\xBB\xCC\xDD\xEE\xFF"
     )
-    assert encoder.decode_base4(encoder.encode_base4(long_bytes)) == long_bytes
-=======
-class TestBase4Encoding(unittest.TestCase):
-
-    # Tests for encode_base4_direct
-    def test_encode_empty(self):
-        self.assertEqual(encoder.encode_base4_direct(b''), "")
-
-    def test_encode_single_bytes(self):
-        self.assertEqual(encoder.encode_base4_direct(b'\x00'), "AAAA") # 00000000
-        self.assertEqual(encoder.encode_base4_direct(b'\x0F'), "AATT") # 00001111
-        self.assertEqual(encoder.encode_base4_direct(b'\xF0'), "TTAA") # 11110000
-        self.assertEqual(encoder.encode_base4_direct(b'\x55'), "CCCC") # 01010101
-        self.assertEqual(encoder.encode_base4_direct(b'\xAA'), "GGGG") # 10101010
-        self.assertEqual(encoder.encode_base4_direct(b'\xFF'), "TTTT") # 11111111
-
-    def test_encode_multiple_bytes(self):
-        # H = 0x48 = 01001000 -> CAGA
-        # i = 0x69 = 01101001 -> CGGC
-        self.assertEqual(encoder.encode_base4_direct(b'Hi'), "CAGACGGC")
-        # \x01\x23\x45\x67\x89\xAB\xCD\xEF
-        # 00000001 -> AAAC
-        # 00100011 -> AGAT
-        # 01000101 -> CACC
-        # 01100111 -> CGCT
-        # 10001001 -> GACG
-        # 10101011 -> GGGT
-        # 11001101 -> TATC (Corrected from TCGT)
-        # 11101111 -> TGTT (Corrected from TTTT)
-        self.assertEqual(encoder.encode_base4_direct(b'\x01\x23\x45\x67\x89\xAB\xCD\xEF'), "AAACAGATCACCCGCTGAGCGGGTTATCTGTT")
-
-    # Tests for decode_base4_direct
-    def test_decode_empty(self):
-        self.assertEqual(encoder.decode_base4_direct("")[0], b'')
-
-    def test_decode_simple_sequences(self):
-        self.assertEqual(encoder.decode_base4_direct("AAAA")[0], b'\x00')
-        self.assertEqual(encoder.decode_base4_direct("AATT")[0], b'\x0F')
-        self.assertEqual(encoder.decode_base4_direct("TTAA")[0], b'\xF0')
-        self.assertEqual(encoder.decode_base4_direct("CCCC")[0], b'\x55')
-        self.assertEqual(encoder.decode_base4_direct("GGGG")[0], b'\xAA')
-        self.assertEqual(encoder.decode_base4_direct("TTTT")[0], b'\xFF')
-
-    def test_decode_multiple_bytes_sequence(self):
-        self.assertEqual(encoder.decode_base4_direct("CAGACGGC")[0], b'Hi')
-
-    def test_decode_invalid_character(self):
-        with self.assertRaisesRegex(ValueError, "Invalid character in sequence to decode"):
-            encoder.decode_base4_direct("ACGTX")
-        with self.assertRaisesRegex(ValueError, "Invalid character in sequence to decode"):
-            encoder.decode_base4_direct("ABCG") # B is invalid
-        with self.assertRaisesRegex(ValueError, "Invalid character in sequence to decode"):
-            encoder.decode_base4_direct("aCGT") # lowercase 'a' is invalid
-
-    def test_decode_invalid_length(self):
-        # "A" -> "00" (2 bits)
-        with self.assertRaisesRegex(ValueError, "Length of sequence to decode must be a multiple of 4"):
-            encoder.decode_base4_direct("A")
-        # "ACA" -> "000100" (6 bits)
-        with self.assertRaisesRegex(ValueError, "Length of sequence to decode must be a multiple of 4"):
-            encoder.decode_base4_direct("ACA")
-        # Valid characters, but not a multiple of 4 DNA chars (which means not multiple of 8 bits)
-        # "AA" -> "0000" (4 bits)
-        with self.assertRaisesRegex(ValueError, "Length of sequence to decode must be a multiple of 4"):
-            encoder.decode_base4_direct("AA")
-        # "AAA" -> "000000" (6 bits)
-        with self.assertRaisesRegex(ValueError, "Length of sequence to decode must be a multiple of 4"):
-            encoder.decode_base4_direct("AAA")
-        # "AAAAA" -> 10 bits
-        with self.assertRaisesRegex(ValueError, "Length of sequence to decode must be a multiple of 4"):
-            encoder.decode_base4_direct("AAAAA")
-
-
-    # Round-trip tests
-    def test_roundtrip_empty(self):
-        self.assertEqual(
-            encoder.decode_base4_direct(encoder.encode_base4_direct(b''))[0],
-            b'',
-        )
-
-    def test_roundtrip_simple_bytes(self):
-        bytes_to_test = [b'A', b'\x12', b'\x00', b'\xFF', b'\x5A', b'\xA5']
-        for b_val in bytes_to_test:
-            with self.subTest(byte_val=b_val):
-                self.assertEqual(
-                    encoder.decode_base4_direct(encoder.encode_base4_direct(b_val))[0],
-                    b_val,
-                )
-
-    def test_roundtrip_text(self):
-        texts_to_test = [b"Hello", b"Base-4", b"DNA Encoder/Decoder Test!"]
-        for text_bytes in texts_to_test:
-            with self.subTest(text_bytes=text_bytes):
-                self.assertEqual(
-                    encoder.decode_base4_direct(encoder.encode_base4_direct(text_bytes))[0],
-                    text_bytes,
-                )
-
-    def test_roundtrip_longer_sequence(self):
-        long_bytes = b'\xDE\xAD\xBE\xEF\xCA\xFE\xBA\xBE\x00\x11\x22\x33\x44\x55\x66\x77\x88\x99\xAA\xBB\xCC\xDD\xEE\xFF'
-        self.assertEqual(
-            encoder.decode_base4_direct(encoder.encode_base4_direct(long_bytes))[0],
-            long_bytes,
-        )
-
-if __name__ == '__main__':
-    unittest.main()
->>>>>>> a03b3b5b
+    assert encoder.decode_base4(encoder.encode_base4(long_bytes)) == long_bytes