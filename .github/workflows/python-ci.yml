name: Python CI

on:
  push:
    branches: [ main ] # Adjust if your main branch is different (e.g., master)
    paths-ignore:
      - 'docs/**'
      - '**/*.md'
  pull_request:
    branches: [ main ] # Adjust if your main branch is different
    paths-ignore:
      - 'docs/**'
      - '**/*.md'

jobs:
  changes:
    runs-on: ubuntu-latest
    outputs:
      src: ${{ steps.filter.outputs.src }}
    steps:
      - uses: dorny/paths-filter@v3
        id: filter
        with:
          filters: |
            src:
              - 'src/**'
              - 'tests/**'
              - 'pyproject.toml'
              - 'requirements.txt'
              - '.github/workflows/**'

  build:
    needs: changes
    if: needs.changes.outputs.src == 'true'
    runs-on: ubuntu-latest
    strategy:
      matrix:
        python-version: ["3.10", "3.11", "3.12"]

    steps:
    - name: Check out code
      uses: actions/checkout@v4
      with:
        fetch-depth: 0

    - name: Set up Python
      uses: actions/setup-python@v5
      with:
        python-version: ${{ matrix.python-version }}

<<<<<<< HEAD
    - name: Detect comment-only changes
      id: comment_check
      env:
        BASE_SHA: ${{ github.event.pull_request.base.sha }}
      run: python scripts/only_comments_changed.py
=======
    - name: Cache pip downloads
      uses: actions/cache@v4
      with:
        path: ~/.cache/pip
        key: ${{ runner.os }}-pip-${{ matrix.python-version }}-${{ hashFiles('requirements.lock') }}
        restore-keys: |
          ${{ runner.os }}-pip-${{ matrix.python-version }}-
>>>>>>> 8166e48b

    - name: Install dependencies
      if: steps.comment_check.outputs.only_comments != 'true'
      run: |
        python -m pip install --upgrade pip
        pip install -r requirements.txt
        pip install ruff # For linting

    - name: Lint with ruff
      if: steps.comment_check.outputs.only_comments != 'true'
      run: |
        ruff check . --output-format=github
        # The --output-format=github will show annotations directly in PRs

    - name: Run unit tests
      if: steps.comment_check.outputs.only_comments != 'true'
      run: |
        python -m pip install pytest pytest-cov
        pytest --cov=src --cov-config=.coveragerc -vv
        coverage xml

    - name: Upload coverage to Codecov
      if: steps.comment_check.outputs.only_comments != 'true'
      uses: codecov/codecov-action@v3
      with:
        files: coverage.xml<|MERGE_RESOLUTION|>--- conflicted
+++ resolved
@@ -48,21 +48,12 @@
       with:
         python-version: ${{ matrix.python-version }}
 
-<<<<<<< HEAD
     - name: Detect comment-only changes
       id: comment_check
       env:
         BASE_SHA: ${{ github.event.pull_request.base.sha }}
       run: python scripts/only_comments_changed.py
-=======
-    - name: Cache pip downloads
-      uses: actions/cache@v4
-      with:
-        path: ~/.cache/pip
-        key: ${{ runner.os }}-pip-${{ matrix.python-version }}-${{ hashFiles('requirements.lock') }}
-        restore-keys: |
-          ${{ runner.os }}-pip-${{ matrix.python-version }}-
->>>>>>> 8166e48b
+
 
     - name: Install dependencies
       if: steps.comment_check.outputs.only_comments != 'true'
