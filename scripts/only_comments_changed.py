#!/usr/bin/env python
"""Check if repository changes are limited to docs or Python comments."""
from __future__ import annotations

import ast
import io
import os
import subprocess
import re
import tokenize


def run(cmd):
    result = subprocess.run(cmd, capture_output=True, text=True, check=False)
    return result.stdout

<<<<<<< HEAD

def _ast_without_docstrings(source: str) -> str | None:
    """Return AST dump without docstrings."""

    try:
        tree = ast.parse(source)
    except SyntaxError:
        return None

    def strip(node: ast.AST) -> None:
        if isinstance(
            node,
            (
                ast.Module,
                ast.ClassDef,
                ast.FunctionDef,
                ast.AsyncFunctionDef,
            ),
        ):
            if (
                node.body
                and isinstance(node.body[0], ast.Expr)
                and isinstance(getattr(node.body[0], "value", None), ast.Constant)
                and isinstance(node.body[0].value.value, str)
            ):
                node.body = node.body[1:]
        for child in getattr(node, "body", []):
            strip(child)

    strip(tree)
    return ast.dump(tree, include_attributes=False)
=======
DOCSTRING_RE = re.compile(r"^[rRuUbBfF]*('{3}|\"{3})")


def _is_triple_quoted(token: tokenize.TokenInfo) -> bool:
    """Return True if ``token`` represents a triple quoted string."""

    return bool(DOCSTRING_RE.match(token.string))

>>>>>>> 5cd790b2

def _tokens_without_comments(source: str) -> list[tuple[int, str]] | None:
    """Return tokens excluding comments, NL tokens and docstrings."""

    try:
        tokens = tokenize.generate_tokens(io.StringIO(source).readline)
        result: list[tuple[int, str]] = []
        prev_type = None
        for tok in tokens:
            if tok.type in (tokenize.COMMENT, tokenize.NL, tokenize.ENCODING):
                continue
            if (
                tok.type == tokenize.STRING
                and _is_triple_quoted(tok)
                and (prev_type == tokenize.INDENT or not result)
            ):
                prev_type = tok.type
                continue
            result.append((tok.type, tok.string))
            prev_type = tok.type
        return result
    except tokenize.TokenError:
        return None


def only_comments_changed(base_ref: str) -> bool:
    """Return True if only docs or Python comments changed."""

    all_files = run(["git", "diff", "--name-only", base_ref]).splitlines()
    if not all_files:
        return True

    for path in all_files:
        if path.endswith(('.md', '.rst')) or path.startswith('docs/'):
            continue
        if path.endswith('.py'):
            old_src = run(["git", "show", f"{base_ref}:{path}"])
            try:
                with open(path, "r", encoding="utf-8") as fh:
                    new_src = fh.read()
            except FileNotFoundError:
                new_src = ""

            old_ast = _ast_without_docstrings(old_src)
            new_ast = _ast_without_docstrings(new_src)
            if old_ast is None or new_ast is None:
                old_tokens = _tokens_without_comments(old_src)
                new_tokens = _tokens_without_comments(new_src)
                if (
                    old_tokens is None
                    or new_tokens is None
                    or old_tokens != new_tokens
                ):
                    return False
            elif old_ast != new_ast:
                return False
        else:
            return False

    return True


def main() -> int:
    base_ref = os.environ.get("BASE_SHA", "origin/main")
    only_comments = only_comments_changed(base_ref)
    output_path = os.environ.get("GITHUB_OUTPUT")
    if output_path:
        with open(output_path, "a") as fh:
            fh.write(f"only_comments={str(only_comments).lower()}\n")
    else:
        print(f"only_comments={str(only_comments).lower()}")
    return 0


if __name__ == "__main__":
    raise SystemExit(main())<|MERGE_RESOLUTION|>--- conflicted
+++ resolved
@@ -13,8 +13,6 @@
 def run(cmd):
     result = subprocess.run(cmd, capture_output=True, text=True, check=False)
     return result.stdout
-
-<<<<<<< HEAD
 
 def _ast_without_docstrings(source: str) -> str | None:
     """Return AST dump without docstrings."""
@@ -46,16 +44,6 @@
 
     strip(tree)
     return ast.dump(tree, include_attributes=False)
-=======
-DOCSTRING_RE = re.compile(r"^[rRuUbBfF]*('{3}|\"{3})")
-
-
-def _is_triple_quoted(token: tokenize.TokenInfo) -> bool:
-    """Return True if ``token`` represents a triple quoted string."""
-
-    return bool(DOCSTRING_RE.match(token.string))
-
->>>>>>> 5cd790b2
 
 def _tokens_without_comments(source: str) -> list[tuple[int, str]] | None:
     """Return tokens excluding comments, NL tokens and docstrings."""
