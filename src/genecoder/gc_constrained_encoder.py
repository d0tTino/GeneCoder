--- conflicted
+++ resolved
@@ -75,7 +75,6 @@
         # alternatives before falling back to this simple inversion.
         return "1" + alternative_sequence
 
-<<<<<<< HEAD
 def get_max_homopolymer_length(dna_sequence: str) -> int:
     """Calculates the length of the longest homopolymer in a DNA sequence.
 
@@ -108,8 +107,6 @@
             max_len = current_len
             
     return max_len if dna_sequence else 0
-=======
->>>>>>> 2d37b1f6
 
 
 def decode_gc_balanced(
