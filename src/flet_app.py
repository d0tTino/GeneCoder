"""Interactive GUI for the GeneCoder toolkit.

This module builds a desktop-style application using `flet` that lets
users encode files into DNA sequences and decode them back.  The UI is
driven by the :func:`main` entry point which wires up event handlers for
encoding, decoding and plotting operations.

The application relies heavily on the :mod:`genecoder` package
(`encoders`, `huffman_coding`, `formats`, `error_detection`, and the
`plotting` utilities which themselves use `matplotlib`).  It runs most
heavy tasks asynchronously with :mod:`asyncio` so the interface remains
responsive.
"""

import flet as ft
import os
import asyncio  # For asynchronous operations
import json
import base64

# Project module imports
<<<<<<< HEAD
from genecoder import (
    EncodeOptions,
    perform_encoding,
    perform_decoding,
=======
from genecoder.encoders import (
    encode_base4_direct,
    encode_gc_balanced,
    calculate_gc_content,
)
from genecoder.encoders import encode_triple_repeat  # FEC functions
from genecoder.hamming_codec import encode_data_with_hamming
from genecoder.huffman_coding import encode_huffman
from genecoder.formats import to_fasta
from genecoder.error_detection import PARITY_RULE_GC_EVEN_A_ODD_T
from genecoder.plotting import (
    prepare_huffman_codeword_length_data,
    generate_codeword_length_histogram,
    prepare_nucleotide_frequency_data,
    generate_nucleotide_frequency_plot # New import

>>>>>>> 171bdd73
)
from genecoder.utils import get_max_homopolymer_length
from genecoder.app_helpers import perform_decoding


encode_fasta_data_to_save_ref = ft.Ref[str]()
decoded_bytes_to_save: bytes = b"" 

def main(page: ft.Page):
    page.title = "GeneCoder"
    page.vertical_alignment = ft.MainAxisAlignment.START
    page.horizontal_alignment = ft.CrossAxisAlignment.CENTER
    
    selected_encode_input_file_path = ft.Ref[str]() 
    selected_encode_input_file_path.current = "" 

    selected_decode_input_file_path = ft.Ref[str]() 
    selected_decode_input_file_path.current = ""

    # --- Analysis Tab UI Controls (defined early for access in encode_data) ---
    codeword_hist_image = ft.Image(
        width=500, height=350, fit=ft.ImageFit.CONTAIN, 
        tooltip="Huffman Codeword Length Histogram"
    )
    nucleotide_freq_image = ft.Image(
        width=500, height=350, fit=ft.ImageFit.CONTAIN, 
        tooltip="Nucleotide Frequency Distribution"
    )
    sequence_analysis_plot_image = ft.Image( # New image control
        width=600, height=400, fit=ft.ImageFit.CONTAIN,
        tooltip="Sequence GC & Homopolymer Analysis"
    )
    analysis_status_text = ft.Text("Encode data to view analysis plots.", italic=True)

    window_size_input = ft.TextField(
        label="GC Window Size",
        value="50",
        width=120,
        keyboard_type=ft.KeyboardType.NUMBER,
    )
    step_size_input = ft.TextField(
        label="Step",
        value="10",
        width=100,
        keyboard_type=ft.KeyboardType.NUMBER,
    )
    min_homopolymer_input = ft.TextField(
        label="Min Homopolymer Length",
        value="4",
        width=180,
        keyboard_type=ft.KeyboardType.NUMBER,
    )

    # --- Encode Tab UI Controls ---
    encode_selected_input_file_text = ft.Text("No file selected.", italic=True)
    
    def on_encode_file_picker_result(e: ft.FilePickerResultEvent):
        if e.files and len(e.files) > 0:
            selected_encode_input_file_path.current = e.files[0].path
            encode_selected_input_file_text.value = f"Selected: {os.path.basename(e.files[0].name)}"
        else:
            selected_encode_input_file_path.current = ""
            encode_selected_input_file_text.value = "File selection cancelled or failed."
        page.update()

    encode_file_picker = ft.FilePicker(on_result=on_encode_file_picker_result)
    page.overlay.append(encode_file_picker) 

    encode_browse_button = ft.ElevatedButton(
        "Browse File",
        icon=ft.icons.FOLDER_OPEN,
        on_click=lambda _: encode_file_picker.pick_files(
            allow_multiple=False,
            dialog_title="Select Input File for Encoding"
        )
    )

    method_dropdown = ft.Dropdown(
        label="Encoding Method",
        options=[
            ft.dropdown.Option("Base-4 Direct"),
            ft.dropdown.Option("Huffman"),
            ft.dropdown.Option("GC-Balanced"),
        ],
        value="Base-4 Direct"
    )

    k_value_input = ft.TextField(
        label="k-value (for parity)", 
        value="7", 
        width=150, 
        disabled=True, 
        keyboard_type=ft.KeyboardType.NUMBER
    )

    parity_checkbox = ft.Checkbox(
        label="Add Parity",
        value=False,
        on_change=lambda e: setattr(k_value_input, 'disabled', not e.control.value) or page.update()
    )

    def on_fec_change(e: ft.ControlEvent):
        """Toggle parity checkbox based on selected FEC."""
        selected = e.control.value
        if selected in ("Hamming(7,4)", "Reed-Solomon"):
            parity_checkbox.value = False
            parity_checkbox.disabled = True
            k_value_input.disabled = True
        else:
            parity_checkbox.disabled = False
            k_value_input.disabled = not parity_checkbox.value
        page.update()



    fec_dropdown = ft.Dropdown(
        label="FEC Method",
        options=[
            ft.dropdown.Option("None"),
            ft.dropdown.Option("Triple-Repeat"),
            ft.dropdown.Option("Hamming(7,4)"),
            ft.dropdown.Option("Reed-Solomon"),
        ],
        value="None",
        on_change=on_fec_change

    )
    
    encode_button = ft.ElevatedButton("Encode")

    encode_status_text = ft.Text("", selectable=True)
    encode_orig_size_text = ft.Text("Original size: - bytes")
    encode_dna_len_text = ft.Text("Encoded DNA length: - nucleotides")
    encode_comp_ratio_text = ft.Text("Compression ratio: -")
    encode_bits_per_nt_text = ft.Text("Bits per nucleotide: - bits/nt")
    encode_actual_gc_text = ft.Text("Actual GC content (payload): -")
    encode_actual_homopolymer_text = ft.Text("Actual max homopolymer (payload): -")
    encode_progress_ring = ft.ProgressRing(visible=False, width=20, height=20) # Progress indicator
    
    encode_dna_snippet_text = ft.TextField(
        label="DNA Snippet (first 200 chars)",
        read_only=True, 
        multiline=True, 
        max_lines=3,
        value="",
        width=500 
    )

    encode_save_button = ft.ElevatedButton(
        "Save Encoded FASTA...", 
        icon=ft.icons.SAVE,
        visible=False 
    )
    
    encode_hidden_fasta_content = ft.Text(ref=encode_fasta_data_to_save_ref, visible=False, value="")

    # --- Main App Structure (Tabs) defined here so encode_data can access app_tabs.tabs[2] ---
    # This is a forward declaration of sorts for app_tabs, its full definition with content is later.
    app_tabs = ft.Tabs() 

    # --- Encode Event Handlers ---
    async def encode_data(e):
        """
        Handles the encoding process when the 'Encode' button is clicked.
        
        This asynchronous function performs the following steps:
        1. Disables UI controls (buttons, progress ring) to prevent concurrent operations.
        2. Resets UI elements (status texts, image displays).
        3. Validates user inputs (file selection, parity k-value).
        4. Reads input file data asynchronously.
        5. Applies the selected encoding method (Base-4 Direct, Huffman, GC-Balanced) 
           asynchronously using `asyncio.to_thread`.
        6. Optionally applies Triple-Repeat, Hamming(7,4), or Reed-Solomon FEC if selected,
           also asynchronously.
        7. Constructs FASTA header and formats the output.
        8. Calculates and displays encoding metrics.
        9. Generates and displays analysis plots (Huffman codeword lengths, nucleotide frequencies)
           asynchronously if applicable.
        10. Updates status messages and re-enables UI controls in a `finally` block.
        """
        # The encode workflow does not use the decoded bytes buffer

        # Disable buttons and show progress
        encode_button.disabled = True
        encode_browse_button.disabled = True
        encode_progress_ring.visible = True
        
        encode_status_text.value = "Processing..."
        encode_orig_size_text.value = "Original size: - bytes"
        encode_dna_len_text.value = "Encoded DNA length: - nucleotides"
        encode_comp_ratio_text.value = "Compression ratio: -"
        encode_bits_per_nt_text.value = "Bits per nucleotide: - bits/nt"
        encode_actual_gc_text.value = "Actual GC content (payload): -"
        encode_actual_homopolymer_text.value = "Actual max homopolymer (payload): -"
        encode_dna_snippet_text.value = ""
        encode_save_button.visible = False
        encode_hidden_fasta_content.value = ""
        
        codeword_hist_image.src_base64 = None
        nucleotide_freq_image.src_base64 = None
        sequence_analysis_plot_image.src_base64 = None # Clear new plot
        analysis_status_text.value = "Encode data to view analysis plots."
        if len(app_tabs.tabs) > 2: 
            app_tabs.tabs[2].disabled = True
        
        page.update()

        try:
            input_path = selected_encode_input_file_path.current
            if not input_path:
                encode_status_text.value = "Error: Please select an input file first."
                encode_status_text.color = ft.colors.RED_ACCENT_700
                page.update()
                return

<<<<<<< HEAD
            with open(input_path, "rb") as f_in:
                input_data = await asyncio.to_thread(f_in.read)

            options = EncodeOptions(
                method=method_dropdown.value,
                add_parity=parity_checkbox.value,
                k_value=parse_int_input(k_value_input.value, 7),
                fec_method=fec_dropdown.value,
                window_size=parse_int_input(window_size_input.value, 50),
                step_size=parse_int_input(step_size_input.value, 10),
                min_homopolymer_len=parse_int_input(min_homopolymer_input.value, 4),
            )

            result = await asyncio.to_thread(perform_encoding, input_data, options)

            encode_hidden_fasta_content.value = result.fasta
            encode_dna_snippet_text.value = result.encoded_dna[:200]
            encode_save_button.visible = True

            metrics = result.metrics
            encode_orig_size_text.value = f"Original size: {metrics['original_size']} bytes"
            encode_dna_len_text.value = (
                f"Encoded DNA length: {metrics['dna_length']} nucleotides"
            )
            encode_comp_ratio_text.value = f"Compression ratio: {metrics['compression_ratio']:.2f}"
            encode_bits_per_nt_text.value = (
                f"Bits per nucleotide: {metrics['bits_per_nt']:.2f} bits/nt"
            )

            if options.method == "GC-Balanced":
                encode_actual_gc_text.value = (
                    f"Actual GC content (payload, pre-FEC): {metrics['actual_gc']:.2%}"
                )
                encode_actual_homopolymer_text.value = (
                    f"Actual max homopolymer (payload, pre-FEC): {metrics['max_homopolymer']}"
=======
            method = method_dropdown.value
            add_parity_encode = parity_checkbox.value
            fec_method = fec_dropdown.value

            k_val_encode = 7
            if add_parity_encode:
                if not k_value_input.value:
                    encode_status_text.value = "Error: Parity k-value cannot be empty."
                    encode_status_text.color = ft.colors.RED_ACCENT_700
                    page.update()
                    return
                try:
                    k_val_encode = int(k_value_input.value)
                    if k_val_encode <= 0:
                        encode_status_text.value = "Error: Parity k-value must be positive."
                        encode_status_text.color = ft.colors.RED_ACCENT_700
                        page.update()
                        return
                except ValueError:
                    encode_status_text.value = "Error: Parity k-value must be an integer."
                    encode_status_text.color = ft.colors.RED_ACCENT_700
                    page.update()
                    return

            if method == "GC-Balanced" and add_parity_encode:
                encode_status_text.value = "Info: 'Add Parity' not directly used by GC-Balanced."
            
            with open(input_path, "rb") as f_in:
                input_data = await asyncio.to_thread(f_in.read)
            
            options = EncodeOptions(
                method=method,
                add_parity=add_parity_encode,
                k_value=k_val_encode,
                fec_method=fec_method,
                window_size=parse_int_input(window_size_input.value, 50, 1),
                step_size=parse_int_input(step_size_input.value, 10, 1),
                min_homopolymer_len=parse_int_input(min_homopolymer_input.value, 4, 1),
            )

            
            result = await asyncio.to_thread(perform_encoding, input_data, options)
            
            encode_hidden_fasta_content.value = result.fasta
            
            if method == "GC-Balanced":
                payload = raw_dna_sequence[1:] if raw_dna_sequence else ""
                encode_actual_gc_text.value = (
                    f"Actual GC content (payload, pre-FEC): {calculate_gc_content(payload):.2%}"
                )
                encode_actual_homopolymer_text.value = (
                    f"Actual max homopolymer (payload, pre-FEC): {get_max_homopolymer_length(payload)}"

>>>>>>> 171bdd73
                )
            else:
                encode_actual_gc_text.value = "Actual GC content (payload): N/A"
                encode_actual_homopolymer_text.value = "Actual max homopolymer (payload): N/A"

<<<<<<< HEAD
            codeword_hist_image.src_base64 = result.plots.get("codeword_hist")
            nucleotide_freq_image.src_base64 = result.plots.get("nucleotide_freq")
            sequence_analysis_plot_image.src_base64 = result.plots.get("sequence_analysis")
=======
            encode_dna_snippet_text.value = final_encoded_dna[:200]
            encode_save_button.visible = True
            
            base_success_msg = "Encoding successful! Click 'Save Encoded FASTA...' to save."
            if apply_triple_repeat and "Triple-Repeat FEC applied" in encode_status_text.value:
                if "Info:" in encode_status_text.value:
                    encode_status_text.value = encode_status_text.value.replace(
                        "Triple-Repeat FEC applied.",
                        base_success_msg + " Triple-Repeat FEC applied.",
                    )
                else:
                    encode_status_text.value = base_success_msg + " Triple-Repeat FEC applied."
            elif apply_hamming_fec and "Hamming(7,4) FEC applied" in encode_status_text.value:
                if "Info:" in encode_status_text.value:
                    encode_status_text.value = encode_status_text.value.replace(
                        "Hamming(7,4) FEC applied.",
                        base_success_msg + " Hamming(7,4) FEC applied.",
                    )
                else:
                    encode_status_text.value = base_success_msg + " Hamming(7,4) FEC applied."
            elif "Info:" not in encode_status_text.value:
                encode_status_text.value = base_success_msg

            # If "Info:" was there but no FEC, it remains.
            
            encode_status_text.color = ft.colors.GREEN_700 # Assume success if no error thrown

            analysis_tab_is_enabled = False
            current_analysis_status_messages = []

            if method == "Huffman" and huffman_table_for_header:
                try:
                    length_counts = await asyncio.to_thread(prepare_huffman_codeword_length_data, huffman_table_for_header)
                    if any(length_counts.values()):
                        hist_buf = await asyncio.to_thread(generate_codeword_length_histogram, length_counts)
                        codeword_hist_image.src_base64 = base64.b64encode(hist_buf.getvalue()).decode('utf-8')
                        hist_buf.close()
                        analysis_tab_is_enabled = True
                except Exception as plot_ex:
                    current_analysis_status_messages.append(f"Huffman plot error: {plot_ex}")
            else:
                current_analysis_status_messages.append("Codeword histogram for Huffman only.")
            
            if final_encoded_dna: # Use final_encoded_dna for nucleotide frequency
                try:
                    nucleotide_counts = await asyncio.to_thread(prepare_nucleotide_frequency_data, final_encoded_dna)
                    if any(nucleotide_counts.values()):
                        freq_buf = await asyncio.to_thread(generate_nucleotide_frequency_plot, nucleotide_counts)
                        nucleotide_freq_image.src_base64 = base64.b64encode(freq_buf.getvalue()).decode('utf-8')
                        freq_buf.close()
                        analysis_tab_is_enabled = True
                except Exception as plot_ex:
                    current_analysis_status_messages.append(f"Nucleotide plot error: {plot_ex}")
            else:
                current_analysis_status_messages.append("Empty sequence for nucleotide plot.")


            encode_status_text.value = "Encoding successful! Click 'Save Encoded FASTA...' to save."
            encode_status_text.color = ft.colors.GREEN_700

            any_plot = analysis_tab_is_enabled
>>>>>>> 171bdd73

            if any_plot:
                analysis_status_text.value = "All analysis plots generated successfully."
                analysis_status_text.color = ft.colors.GREEN_700
            else:
                analysis_status_text.value = (
                    "No analysis plots applicable or generated for the selected options."
                )
                analysis_status_text.color = ft.colors.ORANGE_ACCENT_700
            if len(app_tabs.tabs) > 2:
                app_tabs.tabs[2].disabled = not any_plot

            info_msgs = list(result.info_messages)
            if options.method == "GC-Balanced" and options.add_parity:
                info_msgs.insert(0, "Info: 'Add Parity' not directly used by GC-Balanced.")
            status_prefix = " ".join(info_msgs)
            encode_status_text.value = (
                (status_prefix + " " if status_prefix else "")
                + "Encoding successful! Click 'Save Encoded FASTA...' to save."
            )
            encode_status_text.color = ft.colors.GREEN_700

        except FileNotFoundError:
            encode_status_text.value = f"Error: Input file '{input_path}' not found."
            encode_status_text.color = ft.colors.RED_ACCENT_700
        except Exception as ex:
            encode_status_text.value = f"An error occurred during encoding: {ex}"
            encode_status_text.color = ft.colors.RED_ACCENT_700
        finally:
            # Re-enable buttons and hide progress
            encode_button.disabled = False
            encode_browse_button.disabled = False
            encode_progress_ring.visible = False
            page.update()

    encode_button.on_click = encode_data

    async def on_encode_save_file_result(e: ft.FilePickerResultEvent): # Made async for consistency, though not strictly needed here
        if e.path:
            try:
                with open(e.path, "w", encoding="utf-8") as f_out:
                    f_out.write(encode_hidden_fasta_content.value) 
                encode_status_text.value = f"Encoded file saved successfully to: {e.path}"
                encode_status_text.color = ft.colors.GREEN_700
            except Exception as ex:
                encode_status_text.value = f"Error saving file: {ex}"
                encode_status_text.color = ft.colors.RED_ACCENT_700
        else:
            encode_status_text.value = "Save operation cancelled by user."
            encode_status_text.color = ft.colors.AMBER_ACCENT_700
        page.update()

    encode_save_file_picker = ft.FilePicker(on_result=on_encode_save_file_result)
    page.overlay.append(encode_save_file_picker)

    encode_save_button.on_click = lambda _: encode_save_file_picker.save_file(
        dialog_title="Save Encoded FASTA File",
        file_name="encoded_output.fasta",
        allowed_extensions=["fasta", "fa"]
    )


    # --- Decode Tab UI Controls & Logic ---
    decode_selected_input_file_text = ft.Text("No FASTA file selected.", italic=True)
    decode_status_text = ft.Text("", selectable=True) # Main status for decoding results
    decode_fec_info_text = ft.Text("", selectable=True, color=ft.colors.BLUE_GREY_500) # Displays FEC correction/error counts
    decode_progress_ring = ft.ProgressRing(visible=False, width=20, height=20) # Progress indicator

    decode_save_button = ft.ElevatedButton(
        "Save Decoded File...",
        icon=ft.icons.SAVE,
        visible=False
    )

    decode_button = ft.ElevatedButton("Decode")

    decode_stream_checkbox = ft.Checkbox(label="Stream large files", value=False)

    async def on_decode_file_picker_result(e: ft.FilePickerResultEvent): # Made async
        if e.files and len(e.files) > 0:
            selected_decode_input_file_path.current = e.files[0].path
            decode_selected_input_file_text.value = f"Selected: {os.path.basename(e.files[0].name)}"
        else:
            selected_decode_input_file_path.current = ""
            decode_selected_input_file_text.value = "File selection cancelled or failed."
        decode_status_text.value = "" 
        decode_save_button.visible = False
        page.update()

    decode_file_picker = ft.FilePicker(on_result=on_decode_file_picker_result)
    page.overlay.append(decode_file_picker)

    decode_browse_button = ft.ElevatedButton(
        "Browse FASTA File",
        icon=ft.icons.FOLDER_OPEN,
        on_click=lambda _: decode_file_picker.pick_files(
            allow_multiple=False,
            dialog_title="Select FASTA File for Decoding",
            allowed_extensions=["fasta", "fa", "txt"] 
        )
    )

    async def decode_file_data(e):
        """Decode an input FASTA file using :func:`perform_decoding`."""
        global decoded_bytes_to_save

        decode_status_text.value = "Processing..."
        decode_progress_ring.visible = True
        decode_button.disabled = True
        decode_browse_button.disabled = True
        decode_save_button.visible = False
        decoded_bytes_to_save = b""
        page.update()

        try:
            input_path = selected_decode_input_file_path.current
            if not input_path:
                decode_status_text.value = "Error: Please select an input FASTA file first."
                decode_status_text.color = ft.colors.RED_ACCENT_700
                page.update()
                return

            with open(input_path, "r", encoding="utf-8") as f_in:
                file_content_str = await asyncio.to_thread(f_in.read)

            try:
                result = await asyncio.to_thread(perform_decoding, file_content_str)
            except Exception as ex:
                decode_status_text.value = f"Error: {ex}"
                decode_status_text.color = ft.colors.RED_ACCENT_700
                page.update()
                return

            decoded_bytes_to_save = result.decoded_bytes
            decode_status_text.value = result.status_message
            decode_status_text.color = ft.colors.GREEN_700
            if result.fec_info:
                decode_fec_info_text.value = result.fec_info
                decode_fec_info_text.color = ft.colors.GREEN_700
            else:
                decode_fec_info_text.value = ""
            decode_save_button.visible = True

        except FileNotFoundError:
            decode_status_text.value = f"Error: Input file '{input_path}' not found."
            decode_status_text.color = ft.colors.RED_ACCENT_700
        except Exception as ex:
            decode_status_text.value = f"An critical error occurred: {ex}"
            decode_status_text.color = ft.colors.RED_ACCENT_700
        finally:
            decode_progress_ring.visible = False
            decode_button.disabled = False
            decode_browse_button.disabled = False
            page.update()

    decode_button.on_click = decode_file_data

    async def on_save_decoded_file_result(e: ft.FilePickerResultEvent):  # Made async
        if e.path:
            try:
                with open(e.path, "wb") as f_out: 
                    f_out.write(decoded_bytes_to_save)
                decode_status_text.value = f"Decoded file saved successfully to {e.path}"
            except Exception as ex:
                decode_status_text.value = f"Error saving decoded file: {ex}"
        else:
            decode_status_text.value = "Save decoded file cancelled."
        page.update()

    save_decoded_file_picker = ft.FilePicker(on_result=on_save_decoded_file_result)
    page.overlay.append(save_decoded_file_picker)

    decode_save_button.on_click = lambda _: save_decoded_file_picker.save_file(
        dialog_title="Save Decoded File",
        file_name="decoded_output.bin" 
    )

    decode_tab_content_column = ft.Column(
        controls=[
            ft.Row([decode_browse_button, decode_selected_input_file_text], alignment=ft.MainAxisAlignment.START),
            ft.Row([decode_button, decode_progress_ring]), # Added progress ring
            decode_stream_checkbox,
            ft.Divider(),
            ft.Text("Status:", weight=ft.FontWeight.BOLD),
            decode_status_text,
            decode_fec_info_text,
            decode_save_button,
        ],
        spacing=15,
        scroll=ft.ScrollMode.AUTO,
    )

    # --- Layout for Analysis Tab ---
    analysis_tab_content_column = ft.Column(
        controls=[
            analysis_status_text,
            ft.Divider(),
            ft.Text("Huffman Codeword Length Histogram:", weight=ft.FontWeight.BOLD),
            codeword_hist_image,
            ft.Divider(),
            ft.Text("Nucleotide Frequency Distribution (Encoded Sequence):", weight=ft.FontWeight.BOLD),
            nucleotide_freq_image,
            ft.Divider(), # New divider
            ft.Text("Sequence GC & Homopolymer Analysis:", weight=ft.FontWeight.BOLD), # New title
            ft.Row([
                window_size_input,
                step_size_input,
                min_homopolymer_input,
            ], alignment=ft.MainAxisAlignment.START),
            sequence_analysis_plot_image, # New plot image
        ],
        spacing=10,
        scroll=ft.ScrollMode.AUTO,
    )
    
    # --- Main App Structure (Tabs) ---
    # Ensure app_tabs is defined before encode_data tries to access it
    app_tabs = ft.Tabs(
        selected_index=0,
        animation_duration=300,
        tabs=[
            ft.Tab(
                text="Encode",
                icon=ft.icons.SEND_AND_ARCHIVE_OUTLINED,
                content=ft.Container(
                    ft.Column(
                        controls=[
                            ft.Row([encode_browse_button, encode_selected_input_file_text]),
                            method_dropdown,
                            ft.Row([parity_checkbox, k_value_input]),
                            fec_dropdown,

                            ft.Row([encode_button, encode_progress_ring]), # Added progress ring
                            ft.Divider(),
                            ft.Text("Metrics:", weight=ft.FontWeight.BOLD),
                            encode_orig_size_text,
                            encode_dna_len_text,
                            encode_comp_ratio_text,
                            encode_bits_per_nt_text,
                            encode_actual_gc_text,
                            encode_actual_homopolymer_text,
                            ft.Text("Output Preview:", weight=ft.FontWeight.BOLD),
                            encode_dna_snippet_text,
                            encode_save_button,
                            encode_status_text,
                            encode_hidden_fasta_content,
                        ],
                        spacing=15, scroll=ft.ScrollMode.AUTO
                    ), padding=10, alignment=ft.alignment.TOP_LEFT
                )
            ),
            ft.Tab(
                text="Decode",
                icon=ft.icons.UNARCHIVE_OUTLINED,
                content=ft.Container(decode_tab_content_column, padding=10, alignment=ft.alignment.top_left)
            ),
            ft.Tab(
                text="Analysis",
                icon=ft.icons.ANALYTICS_OUTLINED,
                content=ft.Container(analysis_tab_content_column, padding=10, alignment=ft.alignment.top_left),
                disabled=True # Initially disabled until data is encoded
            )
        ],
        expand=True
    )

    page.add(app_tabs) # Add tabs to page first
    page.update()


if __name__ == "__main__":
    ft.app(target=main)<|MERGE_RESOLUTION|>--- conflicted
+++ resolved
@@ -19,29 +19,10 @@
 import base64
 
 # Project module imports
-<<<<<<< HEAD
 from genecoder import (
     EncodeOptions,
     perform_encoding,
-    perform_decoding,
-=======
-from genecoder.encoders import (
-    encode_base4_direct,
-    encode_gc_balanced,
-    calculate_gc_content,
-)
-from genecoder.encoders import encode_triple_repeat  # FEC functions
-from genecoder.hamming_codec import encode_data_with_hamming
-from genecoder.huffman_coding import encode_huffman
-from genecoder.formats import to_fasta
-from genecoder.error_detection import PARITY_RULE_GC_EVEN_A_ODD_T
-from genecoder.plotting import (
-    prepare_huffman_codeword_length_data,
-    generate_codeword_length_histogram,
-    prepare_nucleotide_frequency_data,
-    generate_nucleotide_frequency_plot # New import
-
->>>>>>> 171bdd73
+
 )
 from genecoder.utils import get_max_homopolymer_length
 from genecoder.app_helpers import perform_decoding
@@ -257,7 +238,6 @@
                 page.update()
                 return
 
-<<<<<<< HEAD
             with open(input_path, "rb") as f_in:
                 input_data = await asyncio.to_thread(f_in.read)
 
@@ -293,133 +273,16 @@
                 )
                 encode_actual_homopolymer_text.value = (
                     f"Actual max homopolymer (payload, pre-FEC): {metrics['max_homopolymer']}"
-=======
-            method = method_dropdown.value
-            add_parity_encode = parity_checkbox.value
-            fec_method = fec_dropdown.value
-
-            k_val_encode = 7
-            if add_parity_encode:
-                if not k_value_input.value:
-                    encode_status_text.value = "Error: Parity k-value cannot be empty."
-                    encode_status_text.color = ft.colors.RED_ACCENT_700
-                    page.update()
-                    return
-                try:
-                    k_val_encode = int(k_value_input.value)
-                    if k_val_encode <= 0:
-                        encode_status_text.value = "Error: Parity k-value must be positive."
-                        encode_status_text.color = ft.colors.RED_ACCENT_700
-                        page.update()
-                        return
-                except ValueError:
-                    encode_status_text.value = "Error: Parity k-value must be an integer."
-                    encode_status_text.color = ft.colors.RED_ACCENT_700
-                    page.update()
-                    return
-
-            if method == "GC-Balanced" and add_parity_encode:
-                encode_status_text.value = "Info: 'Add Parity' not directly used by GC-Balanced."
-            
-            with open(input_path, "rb") as f_in:
-                input_data = await asyncio.to_thread(f_in.read)
-            
-            options = EncodeOptions(
-                method=method,
-                add_parity=add_parity_encode,
-                k_value=k_val_encode,
-                fec_method=fec_method,
-                window_size=parse_int_input(window_size_input.value, 50, 1),
-                step_size=parse_int_input(step_size_input.value, 10, 1),
-                min_homopolymer_len=parse_int_input(min_homopolymer_input.value, 4, 1),
-            )
-
-            
-            result = await asyncio.to_thread(perform_encoding, input_data, options)
-            
-            encode_hidden_fasta_content.value = result.fasta
-            
-            if method == "GC-Balanced":
-                payload = raw_dna_sequence[1:] if raw_dna_sequence else ""
-                encode_actual_gc_text.value = (
-                    f"Actual GC content (payload, pre-FEC): {calculate_gc_content(payload):.2%}"
-                )
-                encode_actual_homopolymer_text.value = (
-                    f"Actual max homopolymer (payload, pre-FEC): {get_max_homopolymer_length(payload)}"
-
->>>>>>> 171bdd73
+
                 )
             else:
                 encode_actual_gc_text.value = "Actual GC content (payload): N/A"
                 encode_actual_homopolymer_text.value = "Actual max homopolymer (payload): N/A"
 
-<<<<<<< HEAD
             codeword_hist_image.src_base64 = result.plots.get("codeword_hist")
             nucleotide_freq_image.src_base64 = result.plots.get("nucleotide_freq")
             sequence_analysis_plot_image.src_base64 = result.plots.get("sequence_analysis")
-=======
-            encode_dna_snippet_text.value = final_encoded_dna[:200]
-            encode_save_button.visible = True
-            
-            base_success_msg = "Encoding successful! Click 'Save Encoded FASTA...' to save."
-            if apply_triple_repeat and "Triple-Repeat FEC applied" in encode_status_text.value:
-                if "Info:" in encode_status_text.value:
-                    encode_status_text.value = encode_status_text.value.replace(
-                        "Triple-Repeat FEC applied.",
-                        base_success_msg + " Triple-Repeat FEC applied.",
-                    )
-                else:
-                    encode_status_text.value = base_success_msg + " Triple-Repeat FEC applied."
-            elif apply_hamming_fec and "Hamming(7,4) FEC applied" in encode_status_text.value:
-                if "Info:" in encode_status_text.value:
-                    encode_status_text.value = encode_status_text.value.replace(
-                        "Hamming(7,4) FEC applied.",
-                        base_success_msg + " Hamming(7,4) FEC applied.",
-                    )
-                else:
-                    encode_status_text.value = base_success_msg + " Hamming(7,4) FEC applied."
-            elif "Info:" not in encode_status_text.value:
-                encode_status_text.value = base_success_msg
-
-            # If "Info:" was there but no FEC, it remains.
-            
-            encode_status_text.color = ft.colors.GREEN_700 # Assume success if no error thrown
-
-            analysis_tab_is_enabled = False
-            current_analysis_status_messages = []
-
-            if method == "Huffman" and huffman_table_for_header:
-                try:
-                    length_counts = await asyncio.to_thread(prepare_huffman_codeword_length_data, huffman_table_for_header)
-                    if any(length_counts.values()):
-                        hist_buf = await asyncio.to_thread(generate_codeword_length_histogram, length_counts)
-                        codeword_hist_image.src_base64 = base64.b64encode(hist_buf.getvalue()).decode('utf-8')
-                        hist_buf.close()
-                        analysis_tab_is_enabled = True
-                except Exception as plot_ex:
-                    current_analysis_status_messages.append(f"Huffman plot error: {plot_ex}")
-            else:
-                current_analysis_status_messages.append("Codeword histogram for Huffman only.")
-            
-            if final_encoded_dna: # Use final_encoded_dna for nucleotide frequency
-                try:
-                    nucleotide_counts = await asyncio.to_thread(prepare_nucleotide_frequency_data, final_encoded_dna)
-                    if any(nucleotide_counts.values()):
-                        freq_buf = await asyncio.to_thread(generate_nucleotide_frequency_plot, nucleotide_counts)
-                        nucleotide_freq_image.src_base64 = base64.b64encode(freq_buf.getvalue()).decode('utf-8')
-                        freq_buf.close()
-                        analysis_tab_is_enabled = True
-                except Exception as plot_ex:
-                    current_analysis_status_messages.append(f"Nucleotide plot error: {plot_ex}")
-            else:
-                current_analysis_status_messages.append("Empty sequence for nucleotide plot.")
-
-
-            encode_status_text.value = "Encoding successful! Click 'Save Encoded FASTA...' to save."
-            encode_status_text.color = ft.colors.GREEN_700
-
-            any_plot = analysis_tab_is_enabled
->>>>>>> 171bdd73
+
 
             if any_plot:
                 analysis_status_text.value = "All analysis plots generated successfully."
