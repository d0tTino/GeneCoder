# GeneCoder Workflows

This document outlines the high level steps for encoding and decoding data with GeneCoder. Both the command line interface (CLI) and the Flet based graphical interface share the same processing pipeline under the hood.

## Encoding a File to DNA

### CLI
1. `src/cli.py` reads the input file.
2. If `--fec hamming_7_4` is selected, `genecoder.hamming_codec.encode_data_with_hamming` adds binary level FEC.
3. The chosen encoder from `genecoder.encoders` or `genecoder.huffman_coding` converts the bytes to DNA:
   - `encode_base4_direct`
   - `encode_huffman`
   - `encode_gc_balanced`
4. Optional parity bits are applied via `genecoder.error_detection` when using base‑4 or Huffman.
5. Optional Triple‑Repeat FEC is applied with `genecoder.error_correction.encode_triple_repeat`.
6. `genecoder.formats.to_fasta` creates the FASTA record which is written to disk.

### Flet GUI
1. `src/flet_app.py` loads the selected file asynchronously when *Encode* is clicked.
2. The same encoding functions (`encode_base4_direct`, `encode_huffman`, `encode_gc_balanced`) are executed.
3. Triple‑Repeat FEC, if enabled, is applied using `encode_triple_repeat`.
4. The output FASTA string is displayed and can be saved from the interface.
5. Metrics and plots are produced using helpers in `genecoder.plotting`.

### Encoding Flow (text diagram)
```
Input File
  ↓
[Optional] Hamming FEC → encode_data_with_hamming
  ↓
Encoding Method → encode_base4_direct | encode_huffman | encode_gc_balanced
  ↓
[Optional] Parity via error_detection
  ↓
[Optional] Triple‑Repeat FEC → encode_triple_repeat
  ↓
FASTA formatting → to_fasta
  ↓
Encoded FASTA file
```

## Decoding DNA back to a File

### CLI
1. `src/cli.py` reads the FASTA file and parses it with `genecoder.formats.from_fasta`.
2. If `fec=triple_repeat` is indicated, `genecoder.error_correction.decode_triple_repeat` is invoked.
3. The primary decoding function is chosen based on the header:
   - `decode_base4_direct`
   - `decode_huffman`
   - `decode_gc_balanced`
4. Parity checks occur through `genecoder.error_detection` when applicable.
5. If the header contains `fec=hamming_7_4`, `genecoder.hamming_codec.decode_data_with_hamming` restores the original bytes.
6. The resulting data is written to the specified output file.

### Flet GUI
1. When *Decode* is clicked in `src/flet_app.py`, the selected FASTA file is parsed by `from_fasta`.
2. Triple‑Repeat FEC and then the main decoding method are applied using the same modules as in the CLI.
3. Decoded bytes can be saved from the interface.

### Decoding Flow (text diagram)
```
FASTA file
  ↓
Parse records → from_fasta
  ↓
[Optional] Triple‑Repeat decode → decode_triple_repeat
  ↓
Primary decode → decode_base4_direct | decode_huffman | decode_gc_balanced
  ↓
[Optional] Parity checking
  ↓
[Optional] Hamming decode → decode_data_with_hamming
  ↓
Output file
```

Both interfaces rely primarily on modules under `genecoder/`:
- `encoders.py` and `gc_constrained_encoder.py`
- `huffman_coding.py`
- `error_detection.py`
- `error_correction.py`
- `hamming_codec.py`
- `formats.py`
- `plotting.py` (GUI metrics)

These modules contain the core logic used by `src/cli.py` and `src/flet_app.py`.

## Continuous Integration and Merge Queue

Pull requests are merged using GitHub's **merge queue**. When a PR enters the
queue, GitHub creates a temporary merge commit that must pass all required
status checks before the branch is merged. The `python-ci` workflow is the
required check for this repository, so the queued merge commit must succeed in
that workflow to reach the front of the queue. If the checks fail, the PR is
removed from the queue and will need to be re-queued after fixes are pushed.

Contributors do not need to take any manual steps beyond opening the pull
request. The merge queue will handle running `python-ci` automatically and will
merge the branch once all checks pass.

### `check-comments` Job

<<<<<<< HEAD
The `python-ci` workflow contains a `check-comments` job that runs
`scripts/only_comments_changed.py` to determine if a pull request only modifies
comments, docstrings, or documentation files. The subsequent `build` job is
skipped when this check reports `only_comments=true`, allowing comment-only PRs
to bypass the full build and test matrix.
=======
Within the `python-ci` workflow, a dedicated `check-comments` job runs
`scripts/only_comments_changed.py` to determine whether a pull request only
modifies comments, docstrings or documentation files. When the job outputs
`only_comments=true`, the subsequent `build` job is skipped, saving CI time for
documentation-only updates.
>>>>>>> 20e4a438

## Automatic Merging for Comment-Only Changes

A separate workflow (`automerge-comments.yml`) listens to pull request events. It
runs `scripts/only_comments_changed.py` to check if the changes are restricted to
<<<<<<< HEAD
comments or documentation. When the script reports `only_comments=true`, the
workflow invokes `peter-evans/enable-pull-request-automerge@v2` to automatically
enable auto-merge for the pull request. PRs that only touch comments, docstrings,
or documentation files will therefore merge automatically once all required
checks succeed.
=======
comments, docstrings or documentation files. When the script reports
`only_comments=true`, `peter-evans/enable-pull-request-automerge@v2` is invoked.
Pull requests that only touch documentation or comments are merged
automatically once all other checks complete successfully.
>>>>>>> 20e4a438
<|MERGE_RESOLUTION|>--- conflicted
+++ resolved
@@ -100,33 +100,19 @@
 
 ### `check-comments` Job
 
-<<<<<<< HEAD
 The `python-ci` workflow contains a `check-comments` job that runs
 `scripts/only_comments_changed.py` to determine if a pull request only modifies
 comments, docstrings, or documentation files. The subsequent `build` job is
 skipped when this check reports `only_comments=true`, allowing comment-only PRs
 to bypass the full build and test matrix.
-=======
-Within the `python-ci` workflow, a dedicated `check-comments` job runs
-`scripts/only_comments_changed.py` to determine whether a pull request only
-modifies comments, docstrings or documentation files. When the job outputs
-`only_comments=true`, the subsequent `build` job is skipped, saving CI time for
-documentation-only updates.
->>>>>>> 20e4a438
+
 
 ## Automatic Merging for Comment-Only Changes
 
 A separate workflow (`automerge-comments.yml`) listens to pull request events. It
 runs `scripts/only_comments_changed.py` to check if the changes are restricted to
-<<<<<<< HEAD
 comments or documentation. When the script reports `only_comments=true`, the
 workflow invokes `peter-evans/enable-pull-request-automerge@v2` to automatically
 enable auto-merge for the pull request. PRs that only touch comments, docstrings,
 or documentation files will therefore merge automatically once all required
 checks succeed.
-=======
-comments, docstrings or documentation files. When the script reports
-`only_comments=true`, `peter-evans/enable-pull-request-automerge@v2` is invoked.
-Pull requests that only touch documentation or comments are merged
-automatically once all other checks complete successfully.
->>>>>>> 20e4a438
